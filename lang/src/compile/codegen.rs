use std::cell::RefCell;
use std::rc::Rc;
use std::str::FromStr;
use std::collections::HashMap;

use simplevm::{Instruction, InstructionParseError, Register, Literal12Bit, Literal7Bit, Nibble, StackOp, TestOp};
use simplevm::pp;
use simplevm::pp::PreProcessor;

use crate::compile::context::{Context, FunctionDefinition};
use crate::compile::block::{Block, BlockVariable, BlockScope, LoopLabels};
use crate::compile::error::CompilerError;
use crate::compile::resolve::{UnresolvedInstruction, Symbol, Type, type_of};
use crate::ast;
use crate::compile::util::*;

fn compile_block(ctx: &mut Context, mut scope: BlockScope, statements: Vec<ast::Statement>) -> Result<Vec<UnresolvedInstruction>, CompilerError> {
    let mut out = Vec::new();
    for s in statements {
        match s {
            ast::Statement::Break => {
                if let Some(LoopLabels{ref bottom, ..}) = scope.loop_labels {
                    out.push(UnresolvedInstruction::Imm(Register::PC, bottom.clone()));
                } else {
                    return Err(CompilerError::BreakNotInLoop)
                }
            }
            ast::Statement::Continue => {
                if let Some(LoopLabels{ref top, ..}) = scope.loop_labels {
                    out.push(UnresolvedInstruction::Imm(Register::PC, top.clone()));
                } else {
                    return Err(CompilerError::ContinueNotInLoop)
                }
            }
            ast::Statement::While{cond, body}=> {
                let block_identifier = gensym(rand::thread_rng());
                let label_test = Symbol::new(&(block_identifier.to_string() + "_while_lbl_test"));
                let label_out = Symbol::new(&(block_identifier + "_while_lbl_out"));
                out.push(UnresolvedInstruction::Label(label_test.clone()));
                let mut compiled_cond = compile_expression(ctx, &mut scope, cond)?;
                out.append(&mut compiled_cond);
                out.push(UnresolvedInstruction::Instruction(
                    Instruction::Stack(Register::C, Register::SP, StackOp::Pop)
                ));
                out.push(UnresolvedInstruction::Instruction(
                    Instruction::Test(Register::C, Register::Zero, TestOp::EitherNonZero)
                ));
                out.push(UnresolvedInstruction::Instruction(
                    Instruction::AddIf(Register::PC, Register::PC, Nibble::new_checked(2).unwrap())
                ));
                out.push(UnresolvedInstruction::Imm(Register::PC, label_out.clone()));
                let child_scope = scope.child_in_loop(label_test.clone(), label_out.clone());
                out.append(&mut compile_block(ctx, child_scope, body)?);
                out.push(UnresolvedInstruction::Imm(Register::PC, label_test.clone()));
                out.push(UnresolvedInstruction::Label(label_out));
            }
            ast::Statement::If{cond, body, else_body} => {
                let block_identifier = gensym(rand::thread_rng());
                let label_true = Symbol::new(&(block_identifier.to_string() + "_if_lbl_true"));
                let label_out = Symbol::new(&(block_identifier + "_if_lbl_out"));
                let mut compiled_cond = compile_expression(ctx, &mut scope, cond)?;
                out.append(&mut compiled_cond);
                // test if condition is FALSY
                out.push(UnresolvedInstruction::Instruction(
                    Instruction::Stack(Register::C, Register::SP, StackOp::Pop)
                ));
                out.push(UnresolvedInstruction::Instruction(
                    Instruction::Test(Register::C, Register::Zero, TestOp::BothZero)
                ));
                out.push(UnresolvedInstruction::Instruction(
                    Instruction::AddIf(Register::PC, Register::PC, Nibble::new_checked(2).unwrap())
                ));
                out.push(UnresolvedInstruction::Imm(Register::PC, label_true.clone()));
                // condition == FALSE
                if let Some(b) = else_body {
                    let child_scope = scope.child();
                    out.append(&mut compile_block(ctx, child_scope, b)?);
                };
                out.push(UnresolvedInstruction::Imm(Register::PC, label_out.clone()));
                // condition == TRUE 
                out.push(UnresolvedInstruction::Label(label_true));
                let child_scope = scope.child();
                out.append(&mut compile_block(ctx, child_scope, body)?);
                out.push(UnresolvedInstruction::Imm(Register::PC, label_out.clone()));
                out.push(UnresolvedInstruction::Label(label_out.clone()));
            }
            ast::Statement::Declare(id, t, Some(expr)) => {
                if scope.get(ctx, &id.0).is_some() {
                    return Err(CompilerError::VariableAlreadyDefined(id.0.to_string()))
                }

                // type check
                let expr_type = type_of(ctx, &scope, &expr);
                let tt: Type = t.into();
                if !tt.can_assign_from(&expr_type) {
                    return Err(CompilerError::TypeAssign{from: expr_type, to: tt});
                }

                let local_index = scope.define_local(&id.0, &tt);
                // put expression on top of stack
                let mut compiled_expr = compile_expression(ctx, &mut scope, *expr)?;
                out.append(&mut compiled_expr);
                out.push(UnresolvedInstruction::Instruction(
                        Instruction::Stack(Register::C, Register::SP, StackOp::Pop)));
                out.push(UnresolvedInstruction::Instruction(
                        Instruction::Add(Register::BP, Register::Zero, Register::B)));
                out.push(UnresolvedInstruction::Instruction(
                        Instruction::AddImm(Register::B, Literal7Bit::new_checked(local_index as u8 * 2).unwrap())));
                out.push(UnresolvedInstruction::Instruction(
                        Instruction::StoreWord(Register::B, Register::Zero, Register::C))); 
            }
<<<<<<< HEAD
            ast::Statement::Declare(id, _t, None) => {
=======
            ast::Statement::Declare(id, t, None) => {
>>>>>>> ba6835b2
                if scope.get(ctx, &id.0).is_some() {
                    return Err(CompilerError::VariableAlreadyDefined(id.0.to_string()))
                }
                scope.define_local(&id.0, &(t.into()));
            }
            ast::Statement::Assign(id, expr) => {
                if let Some(bv) = scope.get(ctx, &id.0) {
                    match bv {
                        BlockVariable::Local(index, _) => {
                            let mut compiled_expr = compile_expression(ctx, &mut scope, *expr)?;
                            out.append(&mut compiled_expr);
                            out.push(UnresolvedInstruction::Instruction(
                                    Instruction::Stack(Register::C, Register::SP, StackOp::Pop)));
                            out.push(UnresolvedInstruction::Instruction(
                                    Instruction::Add(Register::BP, Register::Zero, Register::B)));
                            out.push(UnresolvedInstruction::Instruction(
                                    Instruction::AddImm(Register::B, Literal7Bit::new_checked(index as u8 * 2).unwrap())));
                            out.push(UnresolvedInstruction::Instruction(
                                    Instruction::StoreWord(Register::B, Register::Zero, Register::C))); 
                        }
                        BlockVariable::Global(addr, t) => {
                            // type check
                            let expr_type = type_of(ctx, &scope, &expr);
                            let tt: Type = t.into();
                            if !tt.can_assign_from(&expr_type) {
                                return Err(CompilerError::TypeAssign{from: expr_type, to: tt});
                            }

                            let mut compiled_expr = compile_expression(ctx, &mut scope, *expr)?;
                            out.append(&mut compiled_expr);
                            out.push(UnresolvedInstruction::Instruction(
                                    Instruction::Stack(Register::C, Register::SP, StackOp::Pop)));
                            out.extend(load_address_to(addr, Register::B, Register::M));
                            out.push(UnresolvedInstruction::Instruction(
                                        Instruction::StoreWord(Register::B, Register::Zero, Register::C)));
                        }
                        _ => todo!("unimplemented"),
                    }
                } else {
                    return Err(CompilerError::VariableUndefined(id.0.to_string()))
                }
            }
            ast::Statement::AssignDeref{lhs, rhs} => {
                let compiled_addr = compile_expression(ctx, &mut scope, lhs)?; 
                let compiled_value = compile_expression(ctx, &mut scope, rhs)?; 
                out.extend(compiled_addr);
                out.extend(compiled_value);
                out.push(UnresolvedInstruction::Instruction(
                            Instruction::Stack(Register::B, Register::SP, StackOp::Pop)));
                out.push(UnresolvedInstruction::Instruction(
                            Instruction::Stack(Register::C, Register::SP, StackOp::Pop)));
                out.push(UnresolvedInstruction::Instruction(
                            Instruction::StoreWord(Register::C, Register::Zero, Register::B)));
            }
            ast::Statement::Return(expr) => {
                let mut compiled_expr = compile_expression(ctx, &mut scope, expr)?;
                out.append(&mut compiled_expr);
                // return in the A register
                out.push(UnresolvedInstruction::Instruction(
                        Instruction::Stack(Register::A, Register::SP, StackOp::Pop)));
            }
        }
    };
    Ok(out)
}

fn compile_body(ctx: &mut Context, statements: Vec<ast::Statement>, name: &str, offset: u32) -> Result<Block, CompilerError> {
    let mut block = Block {
        offset,
        ..Block::default()
    };
    block.instructions.push(UnresolvedInstruction::Label(Symbol::new(name)));
    for (name, _type) in &ctx.function_defs.get(name).unwrap().args {
        block.define_arg(name); 
    }
    // function setup
    let local_count_sym = format!("__internal_{name}_local_count");
    block.instructions.push(UnresolvedInstruction::AddImm(Register::SP, Symbol::new(&local_count_sym)));
    let cell = Rc::new(RefCell::new(block));
    let mut compiled = compile_block(ctx, BlockScope::new(cell.clone()), statements)?;
    {
        let mut block = cell.take();
        block.instructions.append(&mut compiled);
        // function exit
        // load return address -> C
        block.instructions.push(UnresolvedInstruction::Instruction(
                Instruction::LoadStackOffset(Register::C, Register::BP, Nibble::new_checked(1).unwrap()))); 
        // load previous SP = BP - 2
        block.instructions.push(UnresolvedInstruction::Instruction(
                Instruction::Add(Register::BP, Register::Zero, Register::SP)));
        block.instructions.push(UnresolvedInstruction::Instruction(
                Instruction::AddImmSigned(Register::SP, Literal7Bit::from_signed(-2).unwrap())));
        // load previous BP
        block.instructions.push(UnresolvedInstruction::Instruction(
                Instruction::LoadStackOffset(Register::BP, Register::BP, Nibble::new_checked(2).unwrap()))); 
        block.instructions.push(UnresolvedInstruction::Instruction(
                Instruction::AddImm(Register::C, Literal7Bit::new_checked(6).unwrap())));
        block.instructions.push(UnresolvedInstruction::Instruction(
                Instruction::Add(Register::C, Register::Zero, Register::PC)));
        Ok(block)
    }
}

fn compile_expression(ctx: &Context, scope: &mut BlockScope, expr: ast::Expression) -> Result<Vec<UnresolvedInstruction>, CompilerError> {
    match expr {
        ast::Expression::LiteralInt(i) => Ok(vec![
            UnresolvedInstruction::Instruction(Instruction::Imm(Register::C, Literal12Bit::new_checked(i as u16).unwrap())),
            UnresolvedInstruction::Instruction(Instruction::Stack(Register::C, Register::SP, StackOp::Push)),

        ]),
        ast::Expression::LiteralChar(c) => Ok(vec![
            UnresolvedInstruction::Instruction(Instruction::Imm(Register::C, Literal12Bit::new_checked(c as u16).unwrap())),
            UnresolvedInstruction::Instruction(Instruction::Stack(Register::C, Register::SP, StackOp::Push)),
        ]),
        ast::Expression::Deref(e) => {
            let inner_type = type_of(ctx, scope, &e);
            if !inner_type.is_pointer() {
                println!("{:?}", scope);
                return Err(CompilerError::DerefInvalidType(inner_type));
            }
            let mut out = Vec::new();
            out.extend(compile_expression(ctx, scope, *e)?);
            out.push(UnresolvedInstruction::Instruction(
                Instruction::Stack(Register::C, Register::SP, StackOp::Pop)));
            if inner_type.size_bytes() == 1 {
                out.push(UnresolvedInstruction::Instruction(
                    Instruction::LoadByte(Register::C, Register::C, Register::Zero)));
            } else if inner_type.size_bytes() == 2 {
                out.push(UnresolvedInstruction::Instruction(
                    Instruction::LoadWord(Register::C, Register::C, Register::Zero)));
            } else {
                todo!("i don't know how to handle this case");
            }
            out.push(UnresolvedInstruction::Instruction(
                Instruction::Stack(Register::C, Register::SP, StackOp::Push)));
            Ok(out)
        }
        ast::Expression::AddressOf(s) => {
            if let Some(v) = scope.get(ctx, &s.0) {
                match v {
                    BlockVariable::Local(i, _) => Ok(vec![ 
                        UnresolvedInstruction::Instruction(
                            Instruction::Add(Register::BP, Register::Zero, Register::C)),
                        UnresolvedInstruction::Instruction(
                            Instruction::AddImm(Register::C, Literal7Bit::new_checked(i as u8 *2).unwrap())),
                        UnresolvedInstruction::Instruction(
                            Instruction::Stack(Register::C, Register::SP, StackOp::Push)),
                    ]),
                    BlockVariable::Arg(i, _) => Ok(vec![
                        UnresolvedInstruction::Instruction(
                            Instruction::Add(Register::BP, Register::Zero, Register::C)),
                        UnresolvedInstruction::Instruction(
                            Instruction::AddImmSigned(Register::C, Literal7Bit::from_signed(-2 * (i as i8 + 3)).unwrap())),
                        UnresolvedInstruction::Instruction(
                            Instruction::Stack(Register::C, Register::SP, StackOp::Push)),
                    ]),
                    BlockVariable::Global(addr, _) => {
                        let mut out = Vec::new();
                        out.extend(load_address_to(addr, Register::C, Register::Zero));
                        out.push(UnresolvedInstruction::Instruction(
                            Instruction::Stack(Register::C, Register::SP, StackOp::Push)));
                        Ok(out)
                    }
                    _ => todo!("address of var no implemented: {v:?}"),
                }
            } else {
                Err(CompilerError::VariableUndefined(s.to_string()))
            }
        }
        ast::Expression::Variable(s) => {
            if let Some(v) = scope.get(ctx, &s) {
                match v {
                    BlockVariable::Local(i, _) => Ok(vec![
                        UnresolvedInstruction::Instruction(
                            Instruction::Add(Register::BP, Register::Zero, Register::C)),
                        UnresolvedInstruction::Instruction(
                            Instruction::AddImm(Register::C, Literal7Bit::new_checked(i as u8 *2).unwrap())),
                        UnresolvedInstruction::Instruction(
                            Instruction::LoadWord(Register::C, Register::C, Register::Zero)),
                        UnresolvedInstruction::Instruction(
                            Instruction::Stack(Register::C, Register::SP, StackOp::Push)),
                    ]),
                    BlockVariable::Arg(i, _) => Ok(vec![
                        UnresolvedInstruction::Instruction(
                            Instruction::LoadStackOffset(Register::C, Register::BP, Nibble::new_checked(i as u8+3).unwrap())),
                        UnresolvedInstruction::Instruction(
                            Instruction::Stack(Register::C, Register::SP, StackOp::Push)),
                    ]),
                    BlockVariable::Global(addr, _) => {
                        let mut out = Vec::new();
                        out.extend(load_address_to(addr, Register::B, Register::M));
                        out.push(UnresolvedInstruction::Instruction(
                            Instruction::LoadWord(Register::C, Register::B, Register::Zero)));
                        out.push(UnresolvedInstruction::Instruction(
                            Instruction::Stack(Register::C, Register::SP, StackOp::Push)));
                        Ok(out)
                    }
                    _ => panic!("block variable type unhandled"),
                }
            } else {
                Err(CompilerError::VariableUndefined(s))
            }
        }
        ast::Expression::FunctionCall(id, args) => {
            let mut out = Vec::new(); 
            for a in args.iter().rev() {
                out.append(&mut compile_expression(ctx, scope, a.clone())?);
            }
            out.append(&mut vec![
                UnresolvedInstruction::Instruction(
                    Instruction::Stack(Register::BP, Register::SP, StackOp::Push)
                ),
                UnresolvedInstruction::Instruction(
                    Instruction::Stack(Register::PC, Register::SP, StackOp::Push)
                ),
                UnresolvedInstruction::Instruction(
                    Instruction::Add(Register::SP, Register::Zero, Register::BP)
                ),
                UnresolvedInstruction::Imm(Register::PC, Symbol::new(&id.0)),
                // functions return in register A, so push this
                UnresolvedInstruction::Instruction(
                    Instruction::Stack(Register::A, Register::SP, StackOp::Push)
                ),
            ]);
            Ok(out)
        },
        ast::Expression::BinOp(e0, e1, op) => {
            let mut out = Vec::new();
            out.append(&mut compile_expression(ctx, scope, *e1)?);
            // expression 1 is on top of stack
            out.append(&mut compile_expression(ctx, scope, *e0)?);
            // stack = [rv0, rv1]
            match op {
                ast::BinOp::Add => 
                    out.push(UnresolvedInstruction::Instruction(
                        Instruction::Stack(Register::Zero, Register::SP, StackOp::Add))),
                ast::BinOp::Subtract => 
                    out.push(UnresolvedInstruction::Instruction(
                        Instruction::Stack(Register::Zero, Register::SP, StackOp::Sub))),
                ast::BinOp::LessThanEqual => {
                     out.push(UnresolvedInstruction::Instruction(
                        Instruction::Stack(Register::B, Register::SP, StackOp::Pop)));
                     out.push(UnresolvedInstruction::Instruction(
                        Instruction::Stack(Register::C, Register::SP, StackOp::Pop)));
                     out.push(UnresolvedInstruction::Instruction(
                        Instruction::Test(Register::B, Register::C, TestOp::Lte)));
                     out.push(UnresolvedInstruction::Instruction(
                        Instruction::Add(Register::Zero, Register::Zero, Register::C)));
                     out.push(UnresolvedInstruction::Instruction(
                        Instruction::AddIf(Register::C, Register::Zero, Nibble::new_checked(1).unwrap())));
                     out.push(UnresolvedInstruction::Instruction(
                        Instruction::Stack(Register::C, Register::SP, StackOp::Push)));
                }
                _ => panic!("unimplemented binop {op}"),
            }
            Ok(out)
        }
   }
}

pub fn compile(program: Vec<ast::TopLevel>, offset: u32) -> Result<Context, (Context, CompilerError)> {
    let mut ctx = Context::new(offset as usize);
    ctx.load_init(vec![
        UnresolvedInstruction::Instruction(
            Instruction::Imm(Register::SP, Literal12Bit::new_checked(0x3ff).unwrap())
        ),
        UnresolvedInstruction::Instruction(
            Instruction::ShiftLeft(Register::SP, Register::SP, Nibble::new_checked(4).unwrap())
        ),
        UnresolvedInstruction::Instruction(
            Instruction::Stack(Register::BP, Register::SP, StackOp::Push)
        ),
        UnresolvedInstruction::Instruction(
            Instruction::Stack(Register::PC, Register::SP, StackOp::Push)
        ),
        UnresolvedInstruction::Instruction(
            Instruction::Add(Register::SP, Register::Zero, Register::BP)
        ),
        UnresolvedInstruction::Imm(Register::PC, Symbol::new("main")),
        UnresolvedInstruction::Instruction(
            Instruction::Imm(Register::C, Literal12Bit::new_checked(0xf0).unwrap())
        ),
        UnresolvedInstruction::Instruction(
            Instruction::System(Register::C, Register::Zero, Nibble::default())
        ),
    ]);
<<<<<<< HEAD
    let mut global_map: HashMap<String, Type> = HashMap::new();
=======
    let mut global_map: Vec<(String, Type)> = Vec::new();
>>>>>>> ba6835b2
    for p in &program {
        match p {
            ast::TopLevel::FunctionDefinition{name, return_type, args, ..} => {
                ctx.function_defs.insert(name.0.to_string(), FunctionDefinition{
                    args: args.iter().map(|(name, ty)| (name.to_string(), ty.clone().into())).collect::<Vec<_>>(),
                    return_type: return_type.clone().into(),
                });
            }
            ast::TopLevel::InlineAsm{name, args, ..} => {
                ctx.function_defs.insert(name.0.to_string(), FunctionDefinition{
                    args: args.iter().map(|(name, ty)| (name.to_string(), ty.clone().into())).collect::<Vec<_>>(),
                    return_type: Type::Int,
                });
            }
            ast::TopLevel::GlobalVariable{name, var_type} => {
<<<<<<< HEAD
                global_map.insert(name.0.to_string(), var_type.clone().into());
=======
                global_map.push((name.0.to_string(), var_type.clone().into()));
>>>>>>> ba6835b2
            }
        }
    };
    // global definition pass
<<<<<<< HEAD
    let global_page_size = global_map.values().fold(0, |acc, t| acc + t.size_bytes());
    for (k, t) in global_map.iter() {
        ctx.define_global(k, *t);
=======
    let global_page_size = global_map.iter().fold(0, |acc, (_, t)| acc + t.size_bytes());
    for (k, t) in global_map.iter() {
        ctx.define_global(k, t.clone());
>>>>>>> ba6835b2
    }
    // codegen pass
    ctx.program_start_offset = offset + (global_page_size as u32);
    let mut program_offset: u32 = offset + (global_page_size as u32) + ctx.init.iter().map(|x| x.size()).sum::<u32>();
    for p in program {
        match p {
            ast::TopLevel::FunctionDefinition{name, body, ..} => {
                let block = compile_body(&mut ctx, body, &name.0, program_offset).map_err(|x| (ctx.clone(), x))?;
                block.register_labels(&mut ctx, program_offset);
                let block_size: u32 = block.instructions.iter().map(|x| x.size()).sum();
                let local_count_sym = format!("__internal_{name}_local_count");
                ctx.define(&Symbol::new(&local_count_sym), block.local_count as u32 *2);
                ctx.functions.push(block);
                program_offset += block_size;
            }
            ast::TopLevel::InlineAsm{name, body, args} => {
                let mut pp = PreProcessor::default();  
                let lines = pp.resolve(&body).map_err(|x| (ctx.clone(), CompilerError::InlineAsm(x.to_string())))?;
                let lines_str = lines.iter().map(|x| pp.resolve_pass2(x)).collect::<Result<Vec<String>, pp::Error>>().map_err(|x| (ctx.clone(), CompilerError::InlineAsm(x.to_string())))?;
                let mut block = Block::default(); 
                for line in lines_str {
                    match Instruction::from_str(&line) {
                        Ok(instruction) => {
                            block.instructions.push(UnresolvedInstruction::Instruction(instruction)); 
                        }
                        Err(InstructionParseError::Fail(s)) => 
                            return Err((ctx.clone(), CompilerError::InlineAsm(format!("failed to parse instruction: {line}: {s}")))),
                        _ => return Err((ctx.clone(), CompilerError::InlineAsm(format!("failed to parse instruction: {line}")))), 
                    }
                }
                // function exit
                // load return address -> C
                block.instructions.push(UnresolvedInstruction::Instruction(
                        Instruction::LoadStackOffset(Register::C, Register::BP, Nibble::new_checked(1).unwrap()))); 
                // load previous SP = BP - 2
                block.instructions.push(UnresolvedInstruction::Instruction(
                        Instruction::Add(Register::BP, Register::Zero, Register::SP)));
                block.instructions.push(UnresolvedInstruction::Instruction(
                        Instruction::AddImmSigned(Register::SP, Literal7Bit::from_signed(-2).unwrap())));
                // load previous BP
                block.instructions.push(UnresolvedInstruction::Instruction(
                        Instruction::LoadStackOffset(Register::BP, Register::BP, Nibble::new_checked(2).unwrap()))); 
                block.instructions.push(UnresolvedInstruction::Instruction(
                        Instruction::AddImm(Register::C, Literal7Bit::new_checked(6).unwrap())));
                block.instructions.push(UnresolvedInstruction::Instruction(
                        Instruction::Add(Register::C, Register::Zero, Register::PC)));

                    // TODO: copy this for function defs rather than lookup in compile_body
                for (name, _type) in args {
                    block.define_arg(&name.0); 
                }
                block.offset = program_offset;
                let block_size: u32 = block.instructions.iter().map(|x| x.size()).sum();
                program_offset += block_size;
                ctx.define(&Symbol::new(&name.0), block.offset);
                ctx.functions.push(block);
            }
            ast::TopLevel::GlobalVariable{..} => {},
        }
    };
    Ok(ctx)
}

fn load_address_to(addr: usize, target_register: Register, _page_register: Register) -> Vec<UnresolvedInstruction> {
    let mut out = Vec::new();
    if addr <= 0xfff {
        out.push(UnresolvedInstruction::Instruction(
                Instruction::Imm(
                    target_register, 
                    Literal12Bit::new_checked(addr as u16).unwrap())));
    } else if addr <= 0xffff {
        out.push(UnresolvedInstruction::Instruction(
                Instruction::Imm(
                    target_register, 
                    Literal12Bit::new_checked((addr&0xfff0) as u16 >> 4).unwrap())));
        out.push(UnresolvedInstruction::Instruction(
                Instruction::ShiftLeft(
                    target_register,
                    target_register,
                    Nibble::new_checked(4).unwrap())));
        out.push(UnresolvedInstruction::Instruction(
                Instruction::AddImm(
                    target_register,
                    Literal7Bit::new_checked((addr&0xf) as u8).unwrap())));
    } else {
        todo!("paged addressing not implemented");
    }
    out
}<|MERGE_RESOLUTION|>--- conflicted
+++ resolved
@@ -1,7 +1,6 @@
 use std::cell::RefCell;
 use std::rc::Rc;
 use std::str::FromStr;
-use std::collections::HashMap;
 
 use simplevm::{Instruction, InstructionParseError, Register, Literal12Bit, Literal7Bit, Nibble, StackOp, TestOp};
 use simplevm::pp;
@@ -109,11 +108,7 @@
                 out.push(UnresolvedInstruction::Instruction(
                         Instruction::StoreWord(Register::B, Register::Zero, Register::C))); 
             }
-<<<<<<< HEAD
-            ast::Statement::Declare(id, _t, None) => {
-=======
             ast::Statement::Declare(id, t, None) => {
->>>>>>> ba6835b2
                 if scope.get(ctx, &id.0).is_some() {
                     return Err(CompilerError::VariableAlreadyDefined(id.0.to_string()))
                 }
@@ -400,11 +395,7 @@
             Instruction::System(Register::C, Register::Zero, Nibble::default())
         ),
     ]);
-<<<<<<< HEAD
-    let mut global_map: HashMap<String, Type> = HashMap::new();
-=======
     let mut global_map: Vec<(String, Type)> = Vec::new();
->>>>>>> ba6835b2
     for p in &program {
         match p {
             ast::TopLevel::FunctionDefinition{name, return_type, args, ..} => {
@@ -420,24 +411,14 @@
                 });
             }
             ast::TopLevel::GlobalVariable{name, var_type} => {
-<<<<<<< HEAD
-                global_map.insert(name.0.to_string(), var_type.clone().into());
-=======
                 global_map.push((name.0.to_string(), var_type.clone().into()));
->>>>>>> ba6835b2
             }
         }
     };
     // global definition pass
-<<<<<<< HEAD
-    let global_page_size = global_map.values().fold(0, |acc, t| acc + t.size_bytes());
-    for (k, t) in global_map.iter() {
-        ctx.define_global(k, *t);
-=======
     let global_page_size = global_map.iter().fold(0, |acc, (_, t)| acc + t.size_bytes());
     for (k, t) in global_map.iter() {
         ctx.define_global(k, t.clone());
->>>>>>> ba6835b2
     }
     // codegen pass
     ctx.program_start_offset = offset + (global_page_size as u32);
