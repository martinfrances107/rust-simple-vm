use simplevm::{Instruction, Register, Literal12Bit, Literal7Bit, Literal10Bit};
use std::fmt;

use crate::compile::context::Context;
use crate::compile::error::CompilerError;
use crate::compile::block::{BlockScope, BlockVariable};
use crate::ast;

#[derive(Debug, Clone, PartialEq)]
pub struct Symbol(pub String);

impl fmt::Display for Symbol {
    fn fmt(&self, f: &mut fmt::Formatter<'_>) -> fmt::Result {
        write!(f, "{}", self.0)
    }
}

impl Symbol {
    pub fn new(s: &str) -> Self {
        Self(s.to_owned())
    }
}

#[allow(dead_code)]
#[derive(Debug, Clone)]
pub enum UnresolvedInstruction {
    Instruction(Instruction),
    Imm(Register, Symbol),
    AddImm(Register, Symbol),
    AddImmSigned(Register, Symbol),
    JumpOffset(Symbol),
    Label(Symbol),
}

impl fmt::Display for UnresolvedInstruction {
    fn fmt(&self, f: &mut fmt::Formatter<'_>) -> fmt::Result {
        match self {
            Self::Instruction(i) => write!(f, "{i}"),
            Self::Imm(r, s) => write!(f, "Imm {r} !{s}"),
            Self::AddImm(r, s) => write!(f, "AddImm {r} !{s}"),
            Self::AddImmSigned(r, s) => write!(f, "AddImmSigned {r} !{s}"),
            Self::JumpOffset(s) => write!(f, "JumpOffset !{s}"),
            Self::Label(s) => write!(f, ":{s}"),
        }
    }
}

impl UnresolvedInstruction {
    pub fn resolve(&self, ctx: &Context) -> Result<Option<Instruction>, CompilerError> {
        match self {
            Self::Instruction(i) => Ok(Some(i.clone())),
            Self::Imm(reg, sym) => ctx.get(sym).and_then(|v| Literal12Bit::new_checked(v as u16).map_err(|_| CompilerError::LiteralOutOfBounds(v, 0, 0xfff)).map(|x| Some(Instruction::Imm(reg.clone(), x)))),
            Self::AddImm(reg, sym) => ctx.get(sym).and_then(|v| Literal7Bit::new_checked(v as u8).map_err(|_| CompilerError::LiteralOutOfBounds(v, 0, 0x7f)).map(|x| Some(Instruction::AddImm(reg.clone(), x)))),
            Self::AddImmSigned(reg, sym) => ctx.get(sym).and_then(|v| Literal7Bit::new_checked(v as u8).map_err(|_| CompilerError::LiteralOutOfBounds(v, 0, 0x7f)).map(|x| Some(Instruction::AddImmSigned(reg.clone(), x)))),
            Self::JumpOffset(sym) => ctx.get(sym).and_then(|v| Literal10Bit::new_checked(v as u16).map_err(|_| CompilerError::LiteralOutOfBounds(v, 0, 0x3ff)).map(|x| Some(Instruction::JumpOffset(x)))),
            Self::Label(_) => Ok(None),
        }
    }

    pub fn size(&self) -> u32 {
        match self {
            Self::Label(_) => 0,
            _ => 2,
        }
    }

}

#[derive(Debug, PartialEq, Clone)]
pub enum Type {
    Int,
    Char,
    Void,
    Pointer(Box<Type>),
    UncheckedInt,
}

impl Type {
    fn max(&self, other: &Self) -> Self {
        // bias LHS
        if self.size_bytes() >= other.size_bytes() {
            self.clone()
        } else {
            other.clone()
        }
    }

<<<<<<< HEAD
=======
    pub fn is_pointer(&self) -> bool {
        if let Self::Pointer(_) = self {
            true
        } else {
            false
        }
    }

>>>>>>> ba6835b2
    pub fn size_bytes(&self) -> usize {
        match self {
            Self::Int => 2,
            Self::Char => 1,
            Self::Void => 0,
            // TODO: long pointer?
            Self::Pointer(_) => 2,
            Self::UncheckedInt => 2,
        }
    }

    pub fn can_assign_from(&self, other: &Self) -> bool {
        *other != Type::Void && self.size_bytes() >= other.size_bytes() 
    }
}

impl fmt::Display for Type {
    fn fmt(&self, f: &mut fmt::Formatter<'_>) -> fmt::Result {
        match self {
            Self::Int => write!(f, "int"),
            Self::Char => write!(f, "char"),
            Self::Void => write!(f, "void"),
            Self::Pointer(t) => write!(f, "*{t}"),
            Self::UncheckedInt => write!(f, "int"),
        }
    }
}

impl From<ast::Type> for Type {
    fn from(value: ast::Type) -> Self {
        match value {
            ast::Type::Int => Self::Int,
            ast::Type::Char => Self::Char,
            ast::Type::Void => Self::Void,
            ast::Type::Pointer(t) => Self::Pointer(Box::new((*t).into())),
        }
    }
}

// TODO: maybe this should return an error
pub fn type_of(ctx: &Context, scope: &BlockScope, expr: &ast::Expression) -> Type {
    match expr {
        ast::Expression::LiteralInt(_) => Type::Int, 
        ast::Expression::LiteralChar(_) => Type::Char, 
        ast::Expression::Variable(name) => {
            if let Some(bv) = scope.get(ctx, &name) {
                match bv {
                    BlockVariable::Local(_, t) => t,
                    BlockVariable::Arg(_, t) => t,
                    BlockVariable::Const(_) => Type::Int,
                    BlockVariable::Global(_, t) => t,
                }
            } else if let Some(_) = ctx.symbols.get(name) {
                Type::Int 
            } else {
                // undefined variables become void to maximize error info?
                // alternate: cast to unchecked ints which cast to anything
                Type::Void
            }
        }
        ast::Expression::AddressOf(name) => {
             if let Some(bv) = scope.get(ctx, &name.0) {
                Type::Pointer(Box::new(match bv {
                    BlockVariable::Local(_, t) => t,
                    BlockVariable::Arg(_, t) => t,
                    // TODO: wtf do we do here
                    BlockVariable::Const(_) => Type::Int,
                    BlockVariable::Global(_, t) => t,
                }))
            } else if let Some(_) = ctx.symbols.get(&name.0) {
                Type::Pointer(Box::new(Type::Int))
            } else {
                panic!("cannot take addr of {name}");
            }
        }
        ast::Expression::Deref(expr) => {
            let inner_type = type_of(ctx, scope, expr);
            if let Type::Pointer(t) = inner_type {
                *t.clone()
            } else {
                Type::Void
            }
        }
        ast::Expression::FunctionCall(name, _) => {
            if let Some(def) = ctx.function_defs.get(&name.0) {
                def.return_type.clone() 
            } else {
                Type::Void
            }
        }
        ast::Expression::BinOp(a, b, op) => {
            let type_a = type_of(ctx, scope, a);
            let type_b = type_of(ctx, scope, b);
            match op {
                ast::BinOp::Add 
                    | ast::BinOp::Subtract 
                    | ast::BinOp::Multiply 
                    => type_a.max(&type_b),
                ast::BinOp::Mod => type_a,
                ast::BinOp::Equal
                    | ast::BinOp::NotEqual
                    | ast::BinOp::GreaterThan
                    | ast::BinOp::GreaterThanEqual
                    | ast::BinOp::LessThan
                    | ast::BinOp::LessThanEqual
                    => Type::Int,
            }
        }
    }
}<|MERGE_RESOLUTION|>--- conflicted
+++ resolved
@@ -85,8 +85,6 @@
         }
     }
 
-<<<<<<< HEAD
-=======
     pub fn is_pointer(&self) -> bool {
         if let Self::Pointer(_) = self {
             true
@@ -95,7 +93,6 @@
         }
     }
 
->>>>>>> ba6835b2
     pub fn size_bytes(&self) -> usize {
         match self {
             Self::Int => 2,
