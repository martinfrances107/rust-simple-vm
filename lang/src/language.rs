--- conflicted
+++ resolved
@@ -248,10 +248,7 @@
                 AnyCollectErr::new(vec![
                     inline_asm,
                     global_variable,
-<<<<<<< HEAD
-=======
                     function_definition,
->>>>>>> ba6835b2
                 ]).run(state_next).map_err(|x| ParseError::from_errs(current_state, x))?; 
             out.push(res);
             current_state = snn;
